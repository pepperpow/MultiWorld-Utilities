--- conflicted
+++ resolved
@@ -1,11 +1,7 @@
 from __future__ import annotations
 
 JAP10HASH = '03a63945398191337e896e5771f77173'
-<<<<<<< HEAD
 RANDOMIZERBASEHASH = '0954a778832b76ba4f96b10eb527ee83'
-=======
-RANDOMIZERBASEHASH = 'e386e83126c15ecd836404a84a9663e9'
->>>>>>> 8f1a6a43
 
 import io
 import json
@@ -1521,17 +1517,9 @@
         for item in shop.inventory:
             if item is None:
                 break
-<<<<<<< HEAD
-            item_data = [shop_id, ItemFactory(item['item'], player).code] + int16_as_bytes(item['price']) + [
-                item['max'],
+            item_data = [shop_id, ItemFactory(item['item'], player).code] + int16_as_bytes(item['price']) + [ item['max'],\
                 ItemFactory(item['replacement'], player).code if item['replacement'] else 0xFF] + int16_as_bytes(
                 item['replacement_price']) + [item['player']]
-=======
-            item_data = [shop_id, ItemFactory(item['item'], player).code]\
-                 + int16_as_bytes(item['price']) +\
-                     [item['max'], ItemFactory(item['replacement'], player).code if item['replacement'] else 0xFF] +\
-                         int16_as_bytes(item['replacement_price']) + [0]
->>>>>>> 8f1a6a43
             items_data.extend(item_data)
 
     rom.write_bytes(0x184800, shop_data)
