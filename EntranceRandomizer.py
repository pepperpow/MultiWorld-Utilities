#!/usr/bin/env python3
import argparse
import copy
import os
import logging
import textwrap
import shlex
import sys

from Main import main, get_seed
from Rom import Sprite
from Utils import is_bundled, close_console


class ArgumentDefaultsHelpFormatter(argparse.RawTextHelpFormatter):

    def _get_help_string(self, action):
        return textwrap.dedent(action.help)

def parse_arguments(argv, no_defaults=False):
    def defval(value):
        return value if not no_defaults else None

    # we need to know how many players we have first
    parser = argparse.ArgumentParser(add_help=False)
    parser.add_argument('--multi', default=defval(1), type=lambda value: min(max(int(value), 1), 255))
    multiargs, _ = parser.parse_known_args(argv)

    parser = argparse.ArgumentParser(formatter_class=ArgumentDefaultsHelpFormatter)
    parser.add_argument('--create_spoiler', help='Output a Spoiler File', action='store_true')
    parser.add_argument('--logic', default=defval('noglitches'), const='noglitches', nargs='?', choices=['noglitches', 'minorglitches', 'owglitches', 'nologic'],
                        help='''\
                             Select Enforcement of Item Requirements. (default: %(default)s)
                             No Glitches:
                             Minor Glitches: May require Fake Flippers, Bunny Revival
                                             and Dark Room Navigation.
                             Overworld Glitches: May require overworld glitches.
                             No Logic: Distribute items without regard for
                                             item requirements.
                             ''')
    parser.add_argument('--mode', default=defval('open'), const='open', nargs='?', choices=['standard', 'open', 'inverted'],
                        help='''\
                             Select game mode. (default: %(default)s)
                             Open:      World starts with Zelda rescued.
                             Standard:  Fixes Hyrule Castle Secret Entrance and Front Door
                                        but may lead to weird rain state issues if you exit
                                        through the Hyrule Castle side exits before rescuing
                                        Zelda in a full shuffle.
                             Inverted:  Starting locations are Dark Sanctuary in West Dark
                                        World or at Link's House, which is shuffled freely.
                                        Requires the moon pearl to be Link in the Light World
                                        instead of a bunny.
                             ''')
    parser.add_argument('--swords', default=defval('random'), const='random', nargs='?', choices= ['random', 'assured', 'swordless', 'vanilla'],
                        help='''\
                             Select sword placement. (default: %(default)s)
                             Random:    All swords placed randomly.
                             Assured:   Start game with a sword already.
                             Swordless: No swords. Curtains in Skull Woods and Agahnim\'s 
                                        Tower are removed, Agahnim\'s Tower barrier can be
                                        destroyed with hammer. Misery Mire and Turtle Rock
                                        can be opened without a sword. Hammer damages Ganon.
                                        Ether and Bombos Tablet can be activated with Hammer
                                        (and Book). Bombos pads have been added in Ice
                                        Palace, to allow for an alternative to firerod.
                             Vanilla:   Swords are in vanilla locations.
                             ''')
    parser.add_argument('--goal', default=defval('ganon'), const='ganon', nargs='?',
                        choices=['ganon', 'pedestal', 'dungeons', 'triforcehunt', 'localtriforcehunt', 'ganontriforcehunt', 'localganontriforcehunt', 'crystals', 'ganonpedestal'],
                        help='''\
                             Select completion goal. (default: %(default)s)
                             Ganon:         Collect all crystals, beat Agahnim 2 then
                                            defeat Ganon.
                             Crystals:      Collect all crystals then defeat Ganon.
                             Pedestal:      Places the Triforce at the Master Sword Pedestal.
                             Ganon Pedestal: Pull the Master Sword Pedestal, then defeat Ganon.
                             All Dungeons:  Collect all crystals, pendants, beat both
                                            Agahnim fights and then defeat Ganon.
                             Triforce Hunt: Places 30 Triforce Pieces in the world, collect
                                            20 of them to beat the game.
                             Local Triforce Hunt: Places 30 Triforce Pieces in your world, collect
                                            20 of them to beat the game.
                             Ganon Triforce Hunt: Places 30 Triforce Pieces in the world, collect
                                            20 of them, then defeat Ganon.
                             Local Ganon Triforce Hunt: Places 30 Triforce Pieces in your world,
                                            collect 20 of them, then defeat Ganon.
                             ''')
    parser.add_argument('--triforce_pieces_available', default=defval(30),
                        type=lambda value: min(max(int(value), 1), 90),
                        help='''Set Triforce Pieces available in item pool.''')
    parser.add_argument('--triforce_pieces_required', default=defval(20),
                        type=lambda value: min(max(int(value), 1), 90),
                        help='''Set Triforce Pieces required to win a Triforce Hunt''')
    parser.add_argument('--difficulty', default=defval('normal'), const='normal', nargs='?',
                        choices=['easy', 'normal', 'hard', 'expert'],
                        help='''\
                             Select game difficulty. Affects available itempool. (default: %(default)s)
                             Easy:            An easier setting with some equipment duplicated and increased health.
                             Normal:          Normal difficulty.
                             Hard:            A harder setting with less equipment and reduced health.
                             Expert:          A harder yet setting with minimum equipment and health.
                             ''')
    parser.add_argument('--item_functionality', default=defval('normal'), const='normal', nargs='?',
                        choices=['easy', 'normal', 'hard', 'expert'],
                        help='''\
                             Select limits on item functionality to increase difficulty. (default: %(default)s)
                             Easy:            Easy functionality. (Medallions usable without sword)
                             Normal:          Normal functionality.
                             Hard:            Reduced functionality.
                             Expert:          Greatly reduced functionality.
                                  ''')
    parser.add_argument('--timer', default=defval('none'), const='normal', nargs='?', choices=['none', 'display', 'timed', 'timed-ohko', 'ohko', 'timed-countdown'],
                        help='''\
                             Select game timer setting. Affects available itempool. (default: %(default)s)
                             None:            No timer.
                             Display:         Displays a timer but does not affect
                                              the itempool.
                             Timed:           Starts with clock at zero. Green Clocks
                                              subtract 4 minutes (Total: 20), Blue Clocks
                                              subtract 2 minutes (Total: 10), Red Clocks add
                                              2 minutes (Total: 10). Winner is player with
                                              lowest time at the end.
                             Timed OHKO:      Starts clock at 10 minutes. Green Clocks add
                                              5 minutes (Total: 25). As long as clock is at 0,
                                              Link will die in one hit.
                             OHKO:            Like Timed OHKO, but no clock items are present
                                              and the clock is permenantly at zero.
                             Timed Countdown: Starts with clock at 40 minutes. Same clocks as
                                              Timed mode. If time runs out, you lose (but can
                                              still keep playing).
                             ''')
    parser.add_argument('--countdown_start_time', default=defval(10), type=int,
                        help='''Set amount of time, in minutes, to start with in Timed Countdown and Timed OHKO modes''')
    parser.add_argument('--red_clock_time', default=defval(-2), type=int,
                        help='''Set amount of time, in minutes, to add from picking up red clocks; negative removes time instead''')
    parser.add_argument('--blue_clock_time', default=defval(2), type=int,
                        help='''Set amount of time, in minutes, to add from picking up blue clocks; negative removes time instead''')
    parser.add_argument('--green_clock_time', default=defval(4), type=int,
                        help='''Set amount of time, in minutes, to add from picking up green clocks; negative removes time instead''')
    parser.add_argument('--dungeon_counters', default=defval('default'), const='default', nargs='?', choices=['default', 'on', 'pickup', 'off'],
                        help='''\
                             Select dungeon counter display settings. (default: %(default)s)
                             (Note, since timer takes up the same space on the hud as dungeon
                             counters, timer settings override dungeon counter settings.)
                             Default:       Dungeon counters only show when the compass is
                                            picked up, or otherwise sent, only when compass
                                            shuffle is turned on.
                             On:            Dungeon counters are always displayed.
                             Pickup:        Dungeon counters are shown when the compass is
                                            picked up, even when compass shuffle is turned
                                            off.
                             Off:           Dungeon counters are never shown.
                             ''')
    parser.add_argument('--progressive', default=defval('on'), const='normal', nargs='?', choices=['on', 'off', 'random'],
                        help='''\
                             Select progressive equipment setting. Affects available itempool. (default: %(default)s)
                             On:              Swords, Shields, Armor, and Gloves will
                                              all be progressive equipment. Each subsequent
                                              item of the same type the player finds will
                                              upgrade that piece of equipment by one stage.
                             Off:             Swords, Shields, Armor, and Gloves will not
                                              be progressive equipment. Higher level items may
                                              be found at any time. Downgrades are not possible.
                             Random:          Swords, Shields, Armor, and Gloves will, per
                                              category, be randomly progressive or not.
                                              Link will die in one hit.
                             ''')
    parser.add_argument('--algorithm', default=defval('balanced'), const='balanced', nargs='?',
                        choices=['freshness', 'flood', 'vt25', 'vt26', 'balanced'],
                        help='''\
                             Select item filling algorithm. (default: %(default)s
                             balanced:    vt26 derivitive that aims to strike a balance between
                                          the overworld heavy vt25 and the dungeon heavy vt26
                                          algorithm.
                             vt26:        Shuffle items and place them in a random location
                                          that it is not impossible to be in. This includes
                                          dungeon keys and items.
                             vt25:        Shuffle items and place them in a random location
                                          that it is not impossible to be in.
                             Flood:       Push out items starting from Link\'s House and
                                          slightly biased to placing progression items with
                                          less restrictions.
                             ''')
    parser.add_argument('--shuffle', default=defval('vanilla'), const='vanilla', nargs='?', choices=['vanilla', 'simple', 'restricted', 'full', 'crossed', 'insanity', 'restricted_legacy', 'full_legacy', 'madness_legacy', 'insanity_legacy', 'dungeonsfull', 'dungeonssimple'],
                        help='''\
                             Select Entrance Shuffling Algorithm. (default: %(default)s)
                             Full:       Mix cave and dungeon entrances freely while limiting
                                         multi-entrance caves to one world.
                             Simple:     Shuffle Dungeon Entrances/Exits between each other
                                         and keep all 4-entrance dungeons confined to one
                                         location. All caves outside of death mountain are
                                         shuffled in pairs and matched by original type.
                             Restricted: Use Dungeons shuffling from Simple but freely
                                         connect remaining entrances.
                             Crossed:    Mix cave and dungeon entrances freely while allowing
                                         caves to cross between worlds.
                             Insanity:   Decouple entrances and exits from each other and
                                         shuffle them freely. Caves that used to be single
                                         entrance will still exit to the same location from
                                         which they are entered.
                             Vanilla:    All entrances are in the same locations they were
                                         in the base game.
                             Legacy shuffles preserve behavior from older versions of the
                             entrance randomizer including significant technical limitations.
                             The dungeon variants only mix up dungeons and keep the rest of
                             the overworld vanilla.
                             ''')
    parser.add_argument('--crystals_ganon', default=defval('7'), const='7', nargs='?', choices=['random', '0', '1', '2', '3', '4', '5', '6', '7'],
                        help='''\
                             How many crystals are needed to defeat ganon. Any other 
                             requirements for ganon for the selected goal still apply.
                             This setting does not apply when the all dungeons goal is
                             selected. (default: %(default)s)
                             Random: Picks a random value between 0 and 7 (inclusive).
                             0-7:    Number of crystals needed
                             ''')
    parser.add_argument('--crystals_gt', default=defval('7'), const='7', nargs='?',
                        choices=['random', '0', '1', '2', '3', '4', '5', '6', '7'],
                        help='''\
                             How many crystals are needed to open GT. For inverted mode
                             this applies to the castle tower door instead. (default: %(default)s)
                             Random: Picks a random value between 0 and 7 (inclusive).
                             0-7:    Number of crystals needed
                             ''')
    parser.add_argument('--open_pyramid', default=defval(False), help='''\
                            Pre-opens the pyramid hole, this removes the Agahnim 2 requirement for it
                             ''', action='store_true')
    parser.add_argument('--rom', default=defval('Zelda no Densetsu - Kamigami no Triforce (Japan).sfc'),
                        help='Path to an ALttP JAP(1.0) rom to use as a base.')
    parser.add_argument('--loglevel', default=defval('info'), const='info', nargs='?', choices=['error', 'info', 'warning', 'debug'], help='Select level of logging for output.')
    parser.add_argument('--seed', help='Define seed number to generate.', type=int)
    parser.add_argument('--count', help='''\
                             Use to batch generate multiple seeds with same settings.
                             If --seed is provided, it will be used for the first seed, then
                             used to derive the next seed (i.e. generating 10 seeds with
                             --seed given will produce the same 10 (different) roms each
                             time).
                             ''', type=int)
    parser.add_argument('--fastmenu', default=defval('normal'), const='normal', nargs='?',
                        choices=['normal', 'instant', 'double', 'triple', 'quadruple', 'half'],
                        help='''\
                             Select the rate at which the menu opens and closes.
                             (default: %(default)s)
                             ''')
    parser.add_argument('--quickswap', help='Enable quick item swapping with L and R.', action='store_true')
    parser.add_argument('--disablemusic', help='Disables game music.', action='store_true')
    parser.add_argument('--mapshuffle', default=defval(False),
                        help='Maps are no longer restricted to their dungeons, but can be anywhere',
                        action='store_true')
    parser.add_argument('--compassshuffle', default=defval(False),
                        help='Compasses are no longer restricted to their dungeons, but can be anywhere',
                        action='store_true')
    parser.add_argument('--keyshuffle', default=defval("off"), help='\
                        on: Small Keys are no longer restricted to their dungeons, but can be anywhere.\
                        universal: Makes all Small Keys usable in any dungeon and places shops to buy more keys.',
                        choices=["on", "universal", "off"])
    parser.add_argument('--bigkeyshuffle', default=defval(False),
                        help='Big Keys are no longer restricted to their dungeons, but can be anywhere',
                        action='store_true')
    parser.add_argument('--keysanity', default=defval(False), help=argparse.SUPPRESS, action='store_true')
    parser.add_argument('--retro', default=defval(False), help='''\
                             Keys are universal, shooting arrows costs rupees,
                             and a few other little things make this more like Zelda-1.
                             ''', action='store_true')
    parser.add_argument('--startinventory', default=defval(''),
                        help='Specifies a list of items that will be in your starting inventory (separated by commas)')
    parser.add_argument('--local_items', default=defval(''),
                        help='Specifies a list of items that will not spread across the multiworld (separated by commas)')
    parser.add_argument('--non_local_items', default=defval(''),
                        help='Specifies a list of items that will spread across the multiworld (separated by commas)')
    parser.add_argument('--custom', default=defval(False), help='Not supported.')
    parser.add_argument('--customitemarray', default=defval(False), help='Not supported.')
    parser.add_argument('--accessibility', default=defval('items'), const='items', nargs='?', choices=['items', 'locations', 'none'], help='''\
                             Select Item/Location Accessibility. (default: %(default)s)
                             Items:     You can reach all unique inventory items. No guarantees about
                                        reaching all locations or all keys. 
                             Locations: You will be able to reach every location in the game.
                             None:      You will be able to reach enough locations to beat the game.
                             ''')
    parser.add_argument('--hints', default=defval(False), help='''\
                             Make telepathic tiles and storytellers give helpful hints.
                             ''', action='store_true')
    # included for backwards compatibility
    parser.add_argument('--shuffleganon', help=argparse.SUPPRESS, action='store_true', default=defval(True))
    parser.add_argument('--no-shuffleganon', help='''\
                             If set, the Pyramid Hole and Ganon's Tower are not
                             included entrance shuffle pool.
                             ''', action='store_false', dest='shuffleganon')
    parser.add_argument('--heartbeep', default=defval('normal'), const='normal', nargs='?', choices=['double', 'normal', 'half', 'quarter', 'off'],
                        help='''\
                             Select the rate at which the heart beep sound is played at
                             low health. (default: %(default)s)
                             ''')
    parser.add_argument('--heartcolor', default=defval('red'), const='red', nargs='?', choices=['red', 'blue', 'green', 'yellow', 'random'],
                        help='Select the color of Link\'s heart meter. (default: %(default)s)')
    parser.add_argument('--ow_palettes', default=defval('default'), choices=['default', 'random', 'blackout','puke','classic','grayscale','negative','dizzy','sick'])
    parser.add_argument('--uw_palettes', default=defval('default'), choices=['default', 'random', 'blackout','puke','classic','grayscale','negative','dizzy','sick'])
    parser.add_argument('--hud_palettes', default=defval('default'), choices=['default', 'random', 'blackout','puke','classic','grayscale','negative','dizzy','sick'])
    parser.add_argument('--shield_palettes', default=defval('default'), choices=['default', 'random', 'blackout','puke','classic','grayscale','negative','dizzy','sick'])
    parser.add_argument('--sword_palettes', default=defval('default'), choices=['default', 'random', 'blackout','puke','classic','grayscale','negative','dizzy','sick'])
    parser.add_argument('--link_palettes', default=defval('default'), choices=['default', 'random', 'blackout','puke','classic','grayscale','negative','dizzy','sick'])
    
    parser.add_argument('--sprite', help='''\
                             Path to a sprite sheet to use for Link. Needs to be in
                             binary format and have a length of 0x7000 (28672) bytes,
                             or 0x7078 (28792) bytes including palette data.
                             Alternatively, can be a ALttP Rom patched with a Link
                             sprite that will be extracted.
                             ''')
    parser.add_argument('--suppress_rom', help='Do not create an output rom file.', action='store_true')
    parser.add_argument('--gui', help='Launch the GUI', action='store_true')
    parser.add_argument('--skip_progression_balancing', action='store_true', default=defval(False),
                        help="Skip Multiworld Progression balancing.")
    parser.add_argument('--skip_playthrough', action='store_true', default=defval(False))
    parser.add_argument('--enemizercli', default=defval('EnemizerCLI/EnemizerCLI.Core'))
    parser.add_argument('--shufflebosses', default=defval('none'), choices=['none', 'basic', 'normal', 'chaos',
                                                                            "singularity"])
    parser.add_argument('--enemy_shuffle', action='store_true')
    parser.add_argument('--killable_thieves', action='store_true')
    parser.add_argument('--tile_shuffle', action='store_true')
    parser.add_argument('--bush_shuffle', action='store_true')
    parser.add_argument('--enemy_health', default=defval('default'),
                        choices=['default', 'easy', 'normal', 'hard', 'expert'])
    parser.add_argument('--enemy_damage', default=defval('default'), choices=['default', 'shuffled', 'chaos'])
    parser.add_argument('--shufflepots', default=defval(False), action='store_true')
    parser.add_argument('--beemizer', default=defval(0), type=lambda value: min(max(int(value), 0), 4))
    parser.add_argument('--shop_shuffle', default='', help='''\
    combine letters for options:
    i: shuffle the inventories of the shops around
    p: randomize the prices of the items in shop inventories
    u: shuffle capacity upgrades into the item pool
    ''')
<<<<<<< HEAD
    parser.add_argument('--shop_shuffle_slots', default=defval(0),
                        type=lambda value: min(max(int(value), 1), 96),
                        help='''
        Maximum amount of shop slots able to be filled by items from the item pool.
=======
    parser.add_argument('--potion_shop_shuffle', default=defval('none'), choices=['none', 'a'], help='''\
        Determine if potion shop shuffle items should be affected by the rules of shop shuffle.  
        Value `none` will only allow prices to be shuffled, `a` will allow any items to be shuffled.
>>>>>>> 8f1a6a43
    ''')
    parser.add_argument('--shuffle_prizes', default=defval('g'), choices=['', 'g', 'b', 'gb'])
    parser.add_argument('--sprite_pool', help='''\
    Specifies a colon separated list of sprites used for random/randomonevent. If not specified, the full sprite pool is used.''')
    parser.add_argument('--dark_room_logic', default=('Lamp'), choices=["lamp", "torches", "none"], help='''\
    For unlit dark rooms, require the Lamp to be considered in logic by default. 
    Torches means additionally easily accessible Torches that can be lit with Fire Rod are considered doable.
    None means full traversal through dark rooms without tools is considered doable.''')
    parser.add_argument('--restrict_dungeon_item_on_boss', default=defval(False), action="store_true")
    parser.add_argument('--remote_items', default=defval(False), action='store_true')
    parser.add_argument('--multi', default=defval(1), type=lambda value: min(max(int(value), 1), 255))
    parser.add_argument('--names', default=defval(''))
    parser.add_argument('--teams', default=defval(1), type=lambda value: max(int(value), 1))
    parser.add_argument('--outputpath')
    parser.add_argument('--race', default=defval(False), action='store_true')
    parser.add_argument('--outputname')
    parser.add_argument('--create_diff', default=defval(False), action='store_true', help='''\
    create a binary patch file from which the randomized rom can be recreated using MultiClient.''')
    parser.add_argument('--disable_glitch_boots', default=defval(False), action='store_true', help='''\
    turns off starting with Pegasus Boots in glitched modes.''')

    if multiargs.multi:
        for player in range(1, multiargs.multi + 1):
            parser.add_argument(f'--p{player}', default=defval(''), help=argparse.SUPPRESS)

    ret = parser.parse_args(argv)
    ret.glitch_boots = not ret.disable_glitch_boots
    if ret.timer == "none":
        ret.timer = False
    if ret.dungeon_counters == 'on':
        ret.dungeon_counters = True
    elif ret.dungeon_counters == 'off':
        ret.dungeon_counters = False

    if ret.keysanity:
        ret.mapshuffle = ret.compassshuffle = ret.keyshuffle = ret.bigkeyshuffle = True
    elif ret.keyshuffle == "on":
        ret.keyshuffle = True
    elif ret.keyshuffle == "off":
        ret.keyshuffle = False
    if multiargs.multi:
        defaults = copy.deepcopy(ret)
        for player in range(1, multiargs.multi + 1):
            playerargs = parse_arguments(shlex.split(getattr(ret, f"p{player}")), True)

            for name in ['logic', 'mode', 'swords', 'goal', 'difficulty', 'item_functionality',
                         'shuffle', 'crystals_ganon', 'crystals_gt', 'open_pyramid', 'timer',
                         'countdown_start_time', 'red_clock_time', 'blue_clock_time', 'green_clock_time',
                         'mapshuffle', 'compassshuffle', 'keyshuffle', 'bigkeyshuffle', 'startinventory',
                         'local_items', 'non_local_items', 'retro', 'accessibility', 'hints', 'beemizer',
                         'shufflebosses', 'enemy_shuffle', 'enemy_health', 'enemy_damage', 'shufflepots',
                         'ow_palettes', 'uw_palettes', 'sprite', 'disablemusic', 'quickswap', 'fastmenu', 'heartcolor',
                         'heartbeep', "skip_progression_balancing", "triforce_pieces_available",
<<<<<<< HEAD
                         "triforce_pieces_required", "shop_shuffle", "shop_shuffle_slots",
=======
                         "triforce_pieces_required", "shop_shuffle", "potion_shop_shuffle",
>>>>>>> 8f1a6a43
                         'remote_items', 'progressive', 'dungeon_counters', 'glitch_boots', 'killable_thieves',
                         'tile_shuffle', 'bush_shuffle', 'shuffle_prizes', 'sprite_pool', 'dark_room_logic', 'restrict_dungeon_item_on_boss',
                         'hud_palettes', 'sword_palettes', 'shield_palettes', 'link_palettes']:
                value = getattr(defaults, name) if getattr(playerargs, name) is None else getattr(playerargs, name)
                if player == 1:
                    setattr(ret, name, {1: value})
                else:
                    getattr(ret, name)[player] = value

    return ret

def start():
    args = parse_arguments(None)

    if is_bundled() and len(sys.argv) == 1:
        # for the bundled builds, if we have no arguments, the user
        # probably wants the gui. Users of the bundled build who want the command line
        # interface shouuld specify at least one option, possibly setting a value to a
        # default if they like all the defaults
        from Gui import guiMain
        close_console()
        guiMain()
        sys.exit(0)

    # ToDo: Validate files further than mere existance
    if not os.path.isfile(args.rom):
        input(
            'Could not find valid base rom for patching at expected path %s. Please run with -h to see help for further information. \nPress Enter to exit.' % args.rom)
        sys.exit(1)
    if any([sprite is not None and not os.path.isfile(sprite) and not Sprite.get_sprite_from_name(sprite) for sprite in
            args.sprite.values()]):
        input('Could not find link sprite sheet at given location. \nPress Enter to exit.')
        sys.exit(1)

    # set up logger
    loglevel = {'error': logging.ERROR, 'info': logging.INFO, 'warning': logging.WARNING, 'debug': logging.DEBUG}[args.loglevel]
    logging.basicConfig(format='%(message)s', level=loglevel)

    if args.gui:
        from Gui import guiMain
        guiMain(args)
    elif args.count is not None:
        seed = args.seed
        for _ in range(args.count):
            main(seed=seed, args=args)
            seed = get_seed()
    else:
        main(seed=args.seed, args=args)

if __name__ == '__main__':
    start()<|MERGE_RESOLUTION|>--- conflicted
+++ resolved
@@ -330,16 +330,14 @@
     p: randomize the prices of the items in shop inventories
     u: shuffle capacity upgrades into the item pool
     ''')
-<<<<<<< HEAD
     parser.add_argument('--shop_shuffle_slots', default=defval(0),
                         type=lambda value: min(max(int(value), 1), 96),
                         help='''
         Maximum amount of shop slots able to be filled by items from the item pool.
-=======
+    ''')
     parser.add_argument('--potion_shop_shuffle', default=defval('none'), choices=['none', 'a'], help='''\
         Determine if potion shop shuffle items should be affected by the rules of shop shuffle.  
         Value `none` will only allow prices to be shuffled, `a` will allow any items to be shuffled.
->>>>>>> 8f1a6a43
     ''')
     parser.add_argument('--shuffle_prizes', default=defval('g'), choices=['', 'g', 'b', 'gb'])
     parser.add_argument('--sprite_pool', help='''\
@@ -393,11 +391,7 @@
                          'shufflebosses', 'enemy_shuffle', 'enemy_health', 'enemy_damage', 'shufflepots',
                          'ow_palettes', 'uw_palettes', 'sprite', 'disablemusic', 'quickswap', 'fastmenu', 'heartcolor',
                          'heartbeep', "skip_progression_balancing", "triforce_pieces_available",
-<<<<<<< HEAD
-                         "triforce_pieces_required", "shop_shuffle", "shop_shuffle_slots",
-=======
-                         "triforce_pieces_required", "shop_shuffle", "potion_shop_shuffle",
->>>>>>> 8f1a6a43
+                         "triforce_pieces_required", "shop_shuffle", "shop_shuffle_slots", "potion_shop_shuffle",
                          'remote_items', 'progressive', 'dungeon_counters', 'glitch_boots', 'killable_thieves',
                          'tile_shuffle', 'bush_shuffle', 'shuffle_prizes', 'sprite_pool', 'dark_room_logic', 'restrict_dungeon_item_on_boss',
                          'hud_palettes', 'sword_palettes', 'shield_palettes', 'link_palettes']:
